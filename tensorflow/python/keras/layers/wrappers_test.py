--- conflicted
+++ resolved
@@ -465,7 +465,13 @@
         output_ragged, name='tensor')
     self.assertAllEqual(output_ragged.to_tensor(), output_dense)
 
-<<<<<<< HEAD
+  def test_TimeDistributed_set_static_shape(self):
+    layer = keras.layers.TimeDistributed(keras.layers.Conv2D(16, (3, 3)))
+    inputs = keras.Input(batch_shape=(1, None, 32, 32, 1))
+    outputs = layer(inputs)
+    # Make sure the batch dim is not lost after array_ops.reshape.
+    self.assertListEqual(outputs.shape.as_list(), [1, None, 30, 30, 16])
+
   @keras_parameterized.run_all_keras_modes
   def test_TimeDistributed_with_mimo(self):
     class TestLayer(keras.layers.Layer):
@@ -513,14 +519,6 @@
     output_2 = model_1.predict((data_1, data_2), steps=1)
 
     self.assertAllClose(output_1, output_2)
-=======
-  def test_TimeDistributed_set_static_shape(self):
-    layer = keras.layers.TimeDistributed(keras.layers.Conv2D(16, (3, 3)))
-    inputs = keras.Input(batch_shape=(1, None, 32, 32, 1))
-    outputs = layer(inputs)
-    # Make sure the batch dim is not lost after array_ops.reshape.
-    self.assertListEqual(outputs.shape.as_list(), [1, None, 30, 30, 16])
->>>>>>> 938cc7bf
 
 
 @combinations.generate(combinations.combine(mode=['graph', 'eager']))
