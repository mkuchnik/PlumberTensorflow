/*
Copyright 2016 The TensorFlow Authors. All Rights Reserved.

Licensed under the Apache License, Version 2.0 (the "License");
you may not use this file except in compliance with the License.
You may obtain a copy of the License at

    http://www.apache.org/licenses/LICENSE-2.0

Unless required by applicable law or agreed to in writing, software
distributed under the License is distributed on an "AS IS" BASIS,
WITHOUT WARRANTIES OR CONDITIONS OF ANY KIND, either express or implied.
See the License for the specific language governing permissions and
limitations under the License.
*/

package tensorflow

// #include <stdlib.h>
// #include <string.h>
// #include "tensorflow/c/c_api.h"
import "C"

import (
	"bytes"
	"encoding/binary"
	"fmt"
	"io"
	"reflect"
	"runtime"
	"unsafe"
)

// DataType holds the type for a scalar value.  E.g., one slot in a tensor.
type DataType C.TF_DataType

// Types of scalar values in the TensorFlow type system.
const (
	Float      DataType = C.TF_FLOAT
	Double     DataType = C.TF_DOUBLE
	Int32      DataType = C.TF_INT32
	Uint8      DataType = C.TF_UINT8
	Int16      DataType = C.TF_INT16
	Int8       DataType = C.TF_INT8
	String     DataType = C.TF_STRING
	Complex64  DataType = C.TF_COMPLEX64
	Complex    DataType = C.TF_COMPLEX
	Int64      DataType = C.TF_INT64
	Bool       DataType = C.TF_BOOL
	Qint8      DataType = C.TF_QINT8
	Quint8     DataType = C.TF_QUINT8
	Qint32     DataType = C.TF_QINT32
	Bfloat16   DataType = C.TF_BFLOAT16
	Qint16     DataType = C.TF_QINT16
	Quint16    DataType = C.TF_QUINT16
	Uint16     DataType = C.TF_UINT16
	Complex128 DataType = C.TF_COMPLEX128
	Half       DataType = C.TF_HALF
)

// Tensor holds a multi-dimensional array of elements of a single data type.
type Tensor struct {
	c     *C.TF_Tensor
	shape []int64
}

// NewTensor converts from a Go value to a Tensor. Valid values are scalars,
// slices, and arrays. Every element of a slice must have the same length so
// that the resulting Tensor has a valid shape.
func NewTensor(value interface{}) (*Tensor, error) {
	val := reflect.ValueOf(value)
	shape, dataType, err := shapeAndDataTypeOf(val)
	if err != nil {
		return nil, err
	}
	nflattened := numElements(shape)
	nbytes := typeOf(dataType, nil).Size() * uintptr(nflattened)
	if dataType == String {
		// TF_STRING tensors are encoded as an array of 8-byte offsets
		// followed by string data. See c_api.h.
		nbytes = uintptr(nflattened*8) + byteSizeOfEncodedStrings(value)
	}
	var shapePtr *C.int64_t
	if len(shape) > 0 {
		shapePtr = (*C.int64_t)(unsafe.Pointer(&shape[0]))
	}
	t := &Tensor{
		c:     C.TF_AllocateTensor(C.TF_DataType(dataType), shapePtr, C.int(len(shape)), C.size_t(nbytes)),
		shape: shape,
	}
	runtime.SetFinalizer(t, (*Tensor).finalize)
	raw := tensorData(t.c)
	buf := bytes.NewBuffer(raw[:0:len(raw)])
	if dataType != String {
		if err := encodeTensor(buf, val); err != nil {
			return nil, err
		}
		if uintptr(buf.Len()) != nbytes {
			return nil, bug("NewTensor incorrectly calculated the size of a tensor with type %v and shape %v as %v bytes instead of %v", dataType, shape, nbytes, buf.Len())
		}
	} else {
<<<<<<< HEAD
		e := stringEncoder{offsets: buf, data: raw[nflattened*8:], status: newStatus()}
=======
		e := stringEncoder{offsets: buf, data: raw[nflattened*8 : len(raw)], status: newStatus()}
>>>>>>> b6b319d9
		if err := e.encode(reflect.ValueOf(value)); err != nil {
			return nil, err
		}
		if int64(buf.Len()) != nflattened*8 {
			return nil, bug("invalid offset encoding for TF_STRING tensor with shape %v (got %v, want %v)", shape, buf.Len(), nflattened*8)
		}
	}
	return t, nil
}

// ReadTensor constructs a Tensor with the provided type and shape from the
// serialized tensor contents in r.
//
// See also WriteContentsTo.
func ReadTensor(dataType DataType, shape []int64, r io.Reader) (*Tensor, error) {
	if err := isTensorSerializable(dataType); err != nil {
		return nil, err
	}
	nbytes := typeOf(dataType, nil).Size() * uintptr(numElements(shape))
	var shapePtr *C.int64_t
	if len(shape) > 0 {
		shapePtr = (*C.int64_t)(unsafe.Pointer(&shape[0]))
	}
	t := &Tensor{
		c:     C.TF_AllocateTensor(C.TF_DataType(dataType), shapePtr, C.int(len(shape)), C.size_t(nbytes)),
		shape: shape,
	}
	runtime.SetFinalizer(t, (*Tensor).finalize)
	raw := tensorData(t.c)
	n, err := r.Read(raw)
	if err != nil {
		return nil, err
	}
	if uintptr(n) != nbytes {
		return nil, fmt.Errorf("expected serialized tensor to be %v bytes, read %v", nbytes, n)
	}
	return t, nil
}

// newTensorFromC takes ownership of c and returns the owning Tensor.
func newTensorFromC(c *C.TF_Tensor) *Tensor {
	var shape []int64
	if ndims := int(C.TF_NumDims(c)); ndims > 0 {
		shape = make([]int64, ndims)
	}
	for i := range shape {
		shape[i] = int64(C.TF_Dim(c, C.int(i)))
	}
	t := &Tensor{c: c, shape: shape}
	runtime.SetFinalizer(t, (*Tensor).finalize)
	return t
}

func (t *Tensor) finalize() { C.TF_DeleteTensor(t.c) }

// DataType returns the scalar datatype of the Tensor.
func (t *Tensor) DataType() DataType { return DataType(C.TF_TensorType(t.c)) }

// Shape returns the shape of the Tensor.
func (t *Tensor) Shape() []int64 { return t.shape }

// Value converts the Tensor to a Go value. For now, not all Tensor types are
// supported, and this function may panic if it encounters an unsupported
// DataType.
//
// The type of the output depends on the Tensor type and dimensions.
// For example:
// Tensor(int64, 0): int64
// Tensor(float64, 3): [][][]float64
func (t *Tensor) Value() interface{} {
	typ := typeOf(t.DataType(), t.Shape())
	val := reflect.New(typ)
	raw := tensorData(t.c)
	if t.DataType() != String {
		if err := decodeTensor(bytes.NewReader(raw), t.Shape(), typ, val); err != nil {
			panic(bug("unable to decode Tensor of type %v and shape %v - %v", t.DataType(), t.Shape(), err))
		}
	} else {
		nflattened := numElements(t.Shape())
		d := stringDecoder{offsets: bytes.NewReader(raw[0 : 8*nflattened]), data: raw[8*nflattened:], status: newStatus()}
		if err := d.decode(val, t.Shape()); err != nil {
			panic(bug("unable to decode String tensor with shape %v - %v", t.Shape(), err))
		}
	}
	return reflect.Indirect(val).Interface()
}

// WriteContentsTo writes the serialized contents of t to w.
//
// Returns the number of bytes written. See ReadTensor for
// reconstructing a Tensor from the serialized form.
//
// WARNING: WriteContentsTo is not comprehensive and will fail
// if t.DataType() is non-numeric (e.g., String). See
// https://github.com/tensorflow/tensorflow/issues/6003.
func (t *Tensor) WriteContentsTo(w io.Writer) (int64, error) {
	if err := isTensorSerializable(t.DataType()); err != nil {
		return 0, err
	}
	return io.Copy(w, bytes.NewReader(tensorData(t.c)))
}

func tensorData(c *C.TF_Tensor) []byte {
	// See: https://github.com/golang/go/wiki/cgo#turning-c-arrays-into-go-slices
	cbytes := C.TF_TensorData(c)
	length := int(C.TF_TensorByteSize(c))
	slice := (*[1 << 30]byte)(unsafe.Pointer(cbytes))[:length:length]
	return slice
}

var types = []struct {
	typ      reflect.Type
	dataType C.TF_DataType
}{
	{reflect.TypeOf(float32(0)), C.TF_FLOAT},
	{reflect.TypeOf(float64(0)), C.TF_DOUBLE},
	{reflect.TypeOf(int32(0)), C.TF_INT32},
	{reflect.TypeOf(uint8(0)), C.TF_UINT8},
	{reflect.TypeOf(int16(0)), C.TF_INT16},
	{reflect.TypeOf(int8(0)), C.TF_INT8},
	{reflect.TypeOf(""), C.TF_STRING},
	{reflect.TypeOf(complex(float32(0), float32(0))), C.TF_COMPLEX64},
	{reflect.TypeOf(int64(0)), C.TF_INT64},
	{reflect.TypeOf(false), C.TF_BOOL},
	{reflect.TypeOf(uint16(0)), C.TF_UINT16},
	{reflect.TypeOf(complex(float64(0), float64(0))), C.TF_COMPLEX128},
	// TODO(apassos): support DT_RESOURCE representation in go.
	// TODO(keveman): support DT_VARIANT representation in go.
}

// shapeAndDataTypeOf returns the data type and shape of the Tensor
// corresponding to a Go type.
func shapeAndDataTypeOf(val reflect.Value) (shape []int64, dt DataType, err error) {
	typ := val.Type()
	for typ.Kind() == reflect.Array || typ.Kind() == reflect.Slice {
		shape = append(shape, int64(val.Len()))
		// If slice elements are slices, verify that all of them have the same size.
		// Go's type system makes that guarantee for arrays.
		if val.Len() > 0 {
			if val.Type().Elem().Kind() == reflect.Slice {
				expected := val.Index(0).Len()
				for i := 1; i < val.Len(); i++ {
					if val.Index(i).Len() != expected {
						return shape, dt, fmt.Errorf("mismatched slice lengths: %d and %d", val.Index(i).Len(), expected)
					}
				}
			}
			val = val.Index(0)
		}
		typ = typ.Elem()
	}
	for _, t := range types {
		if typ.Kind() == t.typ.Kind() {
			return shape, DataType(t.dataType), nil
		}
	}
	return shape, dt, fmt.Errorf("unsupported type %v", typ)
}

// typeOf converts from a DataType and Shape to the equivalent Go type.
func typeOf(dt DataType, shape []int64) reflect.Type {
	var ret reflect.Type
	for _, t := range types {
		if dt == DataType(t.dataType) {
			ret = t.typ
			break
		}
	}
	if ret == nil {
		panic(bug("DataType %v is not supported", dt))
	}
	for range shape {
		ret = reflect.SliceOf(ret)
	}
	return ret
}

func numElements(shape []int64) int64 {
	n := int64(1)
	for _, d := range shape {
		n *= d
	}
	return n
}

// byteSizeOfEncodedStrings returns the size of the encoded strings in val.
// val MUST be a string, or a container (array/slice etc.) of strings.
func byteSizeOfEncodedStrings(val interface{}) uintptr {
	if s, ok := val.(string); ok {
		return uintptr(C.TF_StringEncodedSize(C.size_t(len(s))))
	}
	// Otherwise must be an array or slice.
	var size uintptr
	v := reflect.ValueOf(val)
	for i := 0; i < v.Len(); i++ {
		size += byteSizeOfEncodedStrings(v.Index(i).Interface())
	}
	return size
}

// encodeTensor writes v to the specified buffer using the format specified in
// c_api.h. Use stringEncoder for String tensors.
func encodeTensor(w *bytes.Buffer, v reflect.Value) error {
	switch v.Kind() {
	case reflect.Bool:
		b := byte(0)
		if v.Bool() {
			b = 1
		}
		if err := w.WriteByte(b); err != nil {
			return err
		}
	case reflect.Int8, reflect.Int16, reflect.Int32, reflect.Int64, reflect.Uint8, reflect.Uint16, reflect.Float32, reflect.Float64, reflect.Complex64, reflect.Complex128:
		if err := binary.Write(w, nativeEndian, v.Interface()); err != nil {
			return err
		}

	case reflect.Array, reflect.Slice:
		// If slice elements are slices, verify that all of them have the same size.
		// Go's type system makes that guarantee for arrays.
		if v.Len() > 0 && v.Type().Elem().Kind() == reflect.Slice {
			expected := v.Index(0).Len()
			for i := 1; i < v.Len(); i++ {
				if v.Index(i).Len() != expected {
					return fmt.Errorf("mismatched slice lengths: %d and %d", v.Index(i).Len(), expected)
				}
			}
		}

		for i := 0; i < v.Len(); i++ {
			err := encodeTensor(w, v.Index(i))
			if err != nil {
				return err
			}
		}

	default:
		return fmt.Errorf("unsupported type %v", v.Type())
	}
	return nil
}

// decodeTensor decodes the Tensor from the buffer to ptr using the format
// specified in c_api.h. Use stringDecoder for String tensors.
func decodeTensor(r *bytes.Reader, shape []int64, typ reflect.Type, ptr reflect.Value) error {
	switch typ.Kind() {
	case reflect.Bool:
		b, err := r.ReadByte()
		if err != nil {
			return err
		}
		ptr.Elem().SetBool(b == 1)
	case reflect.Int8, reflect.Int16, reflect.Int32, reflect.Int64, reflect.Uint8, reflect.Uint16, reflect.Float32, reflect.Float64, reflect.Complex64, reflect.Complex128:
		if err := binary.Read(r, nativeEndian, ptr.Interface()); err != nil {
			return err
		}

	case reflect.Slice:
		val := reflect.Indirect(ptr)
		val.Set(reflect.MakeSlice(typ, int(shape[0]), int(shape[0])))
		for i := 0; i < val.Len(); i++ {
			if err := decodeTensor(r, shape[1:], typ.Elem(), val.Index(i).Addr()); err != nil {
				return err
			}
		}

	default:
		return fmt.Errorf("unsupported type %v", typ)
	}
	return nil
}

type stringEncoder struct {
	offsets io.Writer
	data    []byte
	offset  uint64
	status  *status
}

func (e *stringEncoder) encode(v reflect.Value) error {
	if v.Kind() == reflect.String {
		if err := binary.Write(e.offsets, nativeEndian, e.offset); err != nil {
			return err
		}
		var (
			s      = v.Interface().(string)
			src    = C.CString(s)
			srcLen = C.size_t(len(s))
			dst    = (*C.char)(unsafe.Pointer(&e.data[e.offset]))
			dstLen = C.size_t(uint64(len(e.data)) - e.offset)
		)
		e.offset += uint64(C.TF_StringEncode(src, srcLen, dst, dstLen, e.status.c))
		C.free(unsafe.Pointer(src))
		return e.status.Err()
	}
	for i := 0; i < v.Len(); i++ {
		if err := e.encode(v.Index(i)); err != nil {
			return err
		}
	}
	return nil
}

type stringDecoder struct {
	offsets io.Reader
	data    []byte
	status  *status
}

func (d *stringDecoder) decode(ptr reflect.Value, shape []int64) error {
	if len(shape) == 0 {
		var offset uint64
		if err := binary.Read(d.offsets, nativeEndian, &offset); err != nil {
			return err
		}
		var (
			src    = (*C.char)(unsafe.Pointer(&d.data[offset]))
			srcLen = C.size_t(len(d.data)) - C.size_t(offset)
			dst    *C.char
			dstLen C.size_t
		)
		if offset > uint64(len(d.data)) {
			return fmt.Errorf("invalid offsets in String Tensor")
		}
		C.TF_StringDecode(src, srcLen, &dst, &dstLen, d.status.c)
		if err := d.status.Err(); err != nil {
			return err
		}
		s := ptr.Interface().(*string)
		*s = C.GoStringN(dst, C.int(dstLen))
		return nil
	}
	val := reflect.Indirect(ptr)
	val.Set(reflect.MakeSlice(typeOf(String, shape), int(shape[0]), int(shape[0])))
	for i := 0; i < val.Len(); i++ {
		if err := d.decode(val.Index(i).Addr(), shape[1:]); err != nil {
			return err
		}
	}
	return nil
}

func bug(format string, args ...interface{}) error {
	return fmt.Errorf("BUG: Please report at https://github.com/tensorflow/tensorflow/issues with the note: Go TensorFlow %v: %v", Version(), fmt.Sprintf(format, args...))
}

func isTensorSerializable(dataType DataType) error {
	// For numeric types, the serialized Tensor matches the in-memory
	// representation.  See the implementation of Tensor::AsProtoContent in
	// https://www.tensorflow.org/code/tensorflow/core/framework/tensor.cc
	//
	// The more appropriate way to be in sync with Tensor::AsProtoContent
	// would be to have the TensorFlow C library export functions for
	// serialization and deserialization of Tensors.  Till then capitalize
	// on knowledge of the implementation for numeric types.
	switch dataType {
	case Float, Double, Int32, Uint8, Int16, Int8, Complex, Int64, Bool, Quint8, Qint32, Bfloat16, Qint16, Quint16, Uint16, Complex128, Half:
		return nil
	default:
		return fmt.Errorf("serialization of tensors with the DataType %d is not yet supported, see https://github.com/tensorflow/tensorflow/issues/6003", dataType)
	}
}

// nativeEndian is the byte order for the local platform. Used to send back and
// forth Tensors with the C API. We test for endianness at runtime because
// some architectures can be booted into different endian modes.
var nativeEndian binary.ByteOrder

func init() {
	buf := [2]byte{}
	*(*uint16)(unsafe.Pointer(&buf[0])) = uint16(0xABCD)

	switch buf {
	case [2]byte{0xCD, 0xAB}:
		nativeEndian = binary.LittleEndian
	case [2]byte{0xAB, 0xCD}:
		nativeEndian = binary.BigEndian
	default:
		panic("Could not determine native endianness.")
	}
}<|MERGE_RESOLUTION|>--- conflicted
+++ resolved
@@ -99,11 +99,7 @@
 			return nil, bug("NewTensor incorrectly calculated the size of a tensor with type %v and shape %v as %v bytes instead of %v", dataType, shape, nbytes, buf.Len())
 		}
 	} else {
-<<<<<<< HEAD
-		e := stringEncoder{offsets: buf, data: raw[nflattened*8:], status: newStatus()}
-=======
 		e := stringEncoder{offsets: buf, data: raw[nflattened*8 : len(raw)], status: newStatus()}
->>>>>>> b6b319d9
 		if err := e.encode(reflect.ValueOf(value)); err != nil {
 			return nil, err
 		}
