--- conflicted
+++ resolved
@@ -162,13 +162,8 @@
      issue the following command to install TensorFlow in the active
      virtualenv environment:
 
-<<<<<<< HEAD
-     <pre> (tensorflow)$ <b>pip3 install --upgrade \\
-     https://storage.googleapis.com/tensorflow/linux/cpu/tensorflow-1.0.0-cp27-none-linux_x86_64.whl</pre> 
-=======
      <pre>(tensorflow)$ <b>pip3 install --upgrade \
      https://storage.googleapis.com/tensorflow/linux/cpu/tensorflow-1.0.0-cp34-cp34m-linux_x86_64.whl</b></pre>
->>>>>>> 778de47c
 
 If you encounter installation problems, see
 [Common Installation Problems](#CommonInstallationProblems).
@@ -259,22 +254,6 @@
   2. (Optional.) If Step 1 failed, install the latest version of TensorFlow
      by issuing a command of the following format:
 
-<<<<<<< HEAD
-     <pre> $ <b>sudo pip  install --upgrade</b> <i>TF_BINARY_URL</i>   # Python 2.7
-     $ <b>sudo pip3 install --upgrade</b> <i>TF_BINARY_URL</i>   # Python 3.N </pre>
-
-     where <code></em>TF_BINARY_URL</em></code> identifies the URL of the
-     TensorFlow Python package. The appropriate value of
-     <code><em>TF_BINARY_URL</em></code> depends on the operating system, 
-     Python version, and GPU support. Find the appropriate value for
-     <code><em>TF_BINARY_URL</em></code>
-     [here](#the_url_of_the_tensorflow_python_package).  For example, to 
-     install TensorFlow for Linux, Python 3.4, and CPU-only support, issue
-     the following command:
-
-     <pre> $ <b>sudo pip3 install --upgrade \
-     https://storage.googleapis.com/tensorflow/linux/cpu/tensorflow-1.0.0-cp34-cp34m-linux_x86_64.whl</b> </pre>
-=======
      <pre>$ <b>sudo pip  install --upgrade</b> <i>TF_PYTHON_URL</i>   # Python 2.7
      $ <b>sudo pip3 install --upgrade</b> <i>TF_PYTHON_URL</i>   # Python 3.N </pre>
 
@@ -291,7 +270,6 @@
      $ <b>sudo pip3 install --upgrade \
      https://storage.googleapis.com/tensorflow/linux/cpu/tensorflow-1.0.0-cp34-cp34m-linux_x86_64.whl</b>
      </pre>
->>>>>>> 778de47c
 
      If this step fails, see
      [Common Installation Problems](#CommonInstallationProblems).
