--- conflicted
+++ resolved
@@ -16,7 +16,6 @@
 # Map of all well known protos.
 # name => (include path, imports)
 WELL_KNOWN_PROTO_MAP = {
-<<<<<<< HEAD
     "any": ("google/protobuf/any.proto", []),
     "api": (
         "google/protobuf/api.proto",
@@ -46,26 +45,6 @@
     "wrappers": ("google/protobuf/wrappers.proto", []),
 }
 
-RELATIVE_WELL_KNOWN_PROTOS = [proto[1][0] for proto in WELL_KNOWN_PROTO_MAP.items()]
-
-genrule(
-    name = "link_proto_files",
-    outs = RELATIVE_WELL_KNOWN_PROTOS,
-=======
-    "any" : ("google/protobuf/any.proto", []),
-    "api" : ("google/protobuf/api.proto", ["source_context", "type"]),
-    "compiler_plugin" : ("google/protobuf/compiler/plugin.proto", ["descriptor"]),
-    "descriptor" : ("google/protobuf/descriptor.proto", []),
-    "duration" : ("google/protobuf/duration.proto", []),
-    "empty" : ("google/protobuf/empty.proto", []),
-    "field_mask" : ("google/protobuf/field_mask.proto", []),
-    "source_context" : ("google/protobuf/source_context.proto", []),
-    "struct" : ("google/protobuf/struct.proto", []),
-    "timestamp" : ("google/protobuf/timestamp.proto", []),
-    "type" : ("google/protobuf/type.proto", ["any", "source_context"]),
-    "wrappers" : ("google/protobuf/wrappers.proto", []),
-}
-
 HEADERS = [
     "google/protobuf/arena.h",
     "google/protobuf/compiler/importer.h",
@@ -86,7 +65,6 @@
 genrule(
     name = "link_proto_files",
     outs = HEADERS + [proto[0] for proto in WELL_KNOWN_PROTO_MAP.values()],
->>>>>>> 62a71ef2
     cmd = """
       for i in $(OUTS); do
         f=$${i#$(@D)/}
@@ -99,8 +77,8 @@
 cc_library(
     name = "protobuf",
     linkopts = ["-lprotobuf"],
+    visibility = ["//visibility:public"],
     deps = [":protobuf_headers"],
-    visibility = ["//visibility:public"],
 )
 
 cc_library(
@@ -146,13 +124,11 @@
 
 [proto_library(
     name = proto[0] + "_proto",
+    name = proto[0] + "_proto",
     srcs = [proto[1][0]],
-<<<<<<< HEAD
+    srcs = [proto[1][0]],
+    visibility = ["//visibility:public"],
     visibility = ["//visibility:public"],
     deps = [dep + "_proto" for dep in proto[1][1]],
-) for proto in WELL_KNOWN_PROTO_MAP.items()]
-=======
     deps = [dep + "_proto" for dep in proto[1][1]],
-    visibility = ["//visibility:public"],
-    ) for proto in WELL_KNOWN_PROTO_MAP.items()]
->>>>>>> 62a71ef2
+) for proto in WELL_KNOWN_PROTO_MAP.items()]